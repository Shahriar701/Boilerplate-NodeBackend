<<<<<<< HEAD
import { Request, Response, NextFunction } from 'express';
import { inject } from 'inversify';
import { controller, httpGet, httpPost, httpPut, httpDelete } from 'inversify-express-utils';
import { TYPES } from '@config/types';
import { CreateUserDTO, UpdateUserDTO } from '@models/dto/user.dto';
import { IUserService } from '@/interfaces/user.service.interfaces';
import { ResponseUtil } from '@/utils/response.util';
import { createAuthMiddleware, hasRoles } from '@/middlewares/auth.middleware';
import { Container } from 'inversify';
=======
/**
 * User Controller
 * 
 * Demonstrates best practices for handling HTTP requests in Express:
 * 1. Uses ResponseUtil for successful responses
 * 2. Throws ApiError instances for error cases
 * 3. Lets the global error middleware handle errors consistently
 */
import { Request, Response } from 'express';
import { inject } from 'inversify';
import { controller, httpGet, httpPost, httpPut, httpDelete } from 'inversify-express-utils';
import { TYPES } from '@config/types';
import { IUserService } from '../interfaces/user.service.interfaces';
import { CreateUserDTO, UpdateUserDTO } from '@models/dto/user.dto';
import { ResponseUtil } from '@/utils/response.util';
>>>>>>> be1768f2
import { ApiError } from '@/middlewares/error.middleware';

// Get the container from the server context
const getContainer = (req: Request): Container => {
  return (req as any).container;
};

// Auth middleware factory
const auth = (req: Request, res: Response, next: NextFunction) => {
  return createAuthMiddleware(getContainer(req))(req, res, next);
};

// Admin role check middleware
const adminOnly = hasRoles(['admin']);

// Check if user is accessing their own profile or is an admin
const selfOrAdmin = (req: Request, res: Response, next: NextFunction): void => {
  const userId = req.params.id;
  const currentUser = req.user;

  if (!currentUser) {
    ResponseUtil.unauthorized(res, 'User not authenticated');
    return;
  }

  // Allow if the user is accessing their own data or is an admin
  if (currentUser.id === userId || (currentUser.roles && currentUser.roles.includes('admin'))) {
    next();
  } else {
    ResponseUtil.forbidden(res, 'Access denied: You can only access your own profile');
  }
};

/**
 * User Controller
 * 
 * Demonstrates best practices for handling HTTP requests in Express:
 * 1. Uses ResponseUtil for successful responses
 * 2. Throws ApiError instances for error cases
 * 3. Lets the global error middleware handle errors consistently
 */
@controller('/users')
export class UserController {
  constructor(
    @inject(TYPES.IUserService) private readonly userService: IUserService
  ) { }

  @httpGet('/', auth)
  public async getAllUsers(_req: Request, res: Response): Promise<void> {
    const users = await this.userService.findAll();
    ResponseUtil.ok(res, users);
  }

  @httpGet('/:id', auth, selfOrAdmin)
  public async getUserById(req: Request, res: Response): Promise<void> {
    const user = await this.userService.findById(req.params.id);
    if (!user) {
<<<<<<< HEAD
      throw ApiError.notFound(`User not found with id: ${req.params.id}`);
=======
      throw ApiError.notFound('User not found');
>>>>>>> be1768f2
    }
    ResponseUtil.ok(res, user);
  }

  @httpPost('/', auth, adminOnly)
  public async createUser(req: Request, res: Response): Promise<void> {
    const userData: CreateUserDTO = req.body;
    const newUser = await this.userService.create(userData);
    ResponseUtil.created(res, newUser);
  }

  @httpPut('/:id', auth, selfOrAdmin)
  public async updateUser(req: Request, res: Response): Promise<void> {
    const userData: UpdateUserDTO = req.body;
    const updatedUser = await this.userService.update(req.params.id, userData);
    if (!updatedUser) {
<<<<<<< HEAD
      throw ApiError.notFound(`User not found with id: ${req.params.id}`);
=======
      throw ApiError.notFound('User not found');
>>>>>>> be1768f2
    }
    ResponseUtil.ok(res, updatedUser);
  }

  @httpDelete('/:id', auth, adminOnly)
  public async deleteUser(req: Request, res: Response): Promise<void> {
    const deleted = await this.userService.delete(req.params.id);
    if (!deleted) {
<<<<<<< HEAD
      throw ApiError.notFound(`User not found with id: ${req.params.id}`);
=======
      throw ApiError.notFound('User not found');
>>>>>>> be1768f2
    }
    ResponseUtil.noContent(res);
  }
} <|MERGE_RESOLUTION|>--- conflicted
+++ resolved
@@ -1,4 +1,11 @@
-<<<<<<< HEAD
+/**
+ * User Controller
+ * 
+ * Demonstrates best practices for handling HTTP requests in Express:
+ * 1. Uses ResponseUtil for successful responses
+ * 2. Throws ApiError instances for error cases
+ * 3. Lets the global error middleware handle errors consistently
+ */
 import { Request, Response, NextFunction } from 'express';
 import { inject } from 'inversify';
 import { controller, httpGet, httpPost, httpPut, httpDelete } from 'inversify-express-utils';
@@ -8,23 +15,6 @@
 import { ResponseUtil } from '@/utils/response.util';
 import { createAuthMiddleware, hasRoles } from '@/middlewares/auth.middleware';
 import { Container } from 'inversify';
-=======
-/**
- * User Controller
- * 
- * Demonstrates best practices for handling HTTP requests in Express:
- * 1. Uses ResponseUtil for successful responses
- * 2. Throws ApiError instances for error cases
- * 3. Lets the global error middleware handle errors consistently
- */
-import { Request, Response } from 'express';
-import { inject } from 'inversify';
-import { controller, httpGet, httpPost, httpPut, httpDelete } from 'inversify-express-utils';
-import { TYPES } from '@config/types';
-import { IUserService } from '../interfaces/user.service.interfaces';
-import { CreateUserDTO, UpdateUserDTO } from '@models/dto/user.dto';
-import { ResponseUtil } from '@/utils/response.util';
->>>>>>> be1768f2
 import { ApiError } from '@/middlewares/error.middleware';
 
 // Get the container from the server context
@@ -82,11 +72,7 @@
   public async getUserById(req: Request, res: Response): Promise<void> {
     const user = await this.userService.findById(req.params.id);
     if (!user) {
-<<<<<<< HEAD
       throw ApiError.notFound(`User not found with id: ${req.params.id}`);
-=======
-      throw ApiError.notFound('User not found');
->>>>>>> be1768f2
     }
     ResponseUtil.ok(res, user);
   }
@@ -103,11 +89,7 @@
     const userData: UpdateUserDTO = req.body;
     const updatedUser = await this.userService.update(req.params.id, userData);
     if (!updatedUser) {
-<<<<<<< HEAD
       throw ApiError.notFound(`User not found with id: ${req.params.id}`);
-=======
-      throw ApiError.notFound('User not found');
->>>>>>> be1768f2
     }
     ResponseUtil.ok(res, updatedUser);
   }
@@ -116,11 +98,7 @@
   public async deleteUser(req: Request, res: Response): Promise<void> {
     const deleted = await this.userService.delete(req.params.id);
     if (!deleted) {
-<<<<<<< HEAD
       throw ApiError.notFound(`User not found with id: ${req.params.id}`);
-=======
-      throw ApiError.notFound('User not found');
->>>>>>> be1768f2
     }
     ResponseUtil.noContent(res);
   }
